--- conflicted
+++ resolved
@@ -63,10 +63,6 @@
 import org.elasticsearch.action.index.TransportIndexAction;
 import org.elasticsearch.action.search.TransportSearchAction;
 import org.elasticsearch.action.update.TransportUpdateAction;
-<<<<<<< HEAD
-import org.elasticsearch.client.Client;
-=======
->>>>>>> c072ae3b
 import org.elasticsearch.cluster.ClusterService;
 import org.elasticsearch.common.inject.Inject;
 import org.elasticsearch.common.settings.Settings;
@@ -82,12 +78,11 @@
     private final Visitor visitor;
     private final ThreadPool threadPool;
 
+    private final Settings settings;
     private final ClusterService clusterService;
     private final TransportSearchAction transportSearchAction;
     private final TransportCollectNodeAction transportCollectNodeAction;
     private final TransportMergeNodeAction transportMergeNodeAction;
-    private final ClusterService clusterService;
-    private final Settings settings;
     private final TransportShardBulkAction transportShardBulkAction;
     private final TransportGetAction transportGetAction;
     private final TransportMultiGetAction transportMultiGetAction;
@@ -106,8 +101,7 @@
     private final HandlerSideDataCollectOperation handlerSideDataCollectOperation;
 
     @Inject
-    public TransportExecutor(ClusterService clusterService,
-                             Settings settings,
+    public TransportExecutor(Settings settings,
                              TransportShardBulkAction transportShardBulkAction,
                              TransportSearchAction transportSearchAction,
                              TransportCollectNodeAction transportCollectNodeAction,
@@ -129,15 +123,10 @@
                              TransportPutIndexTemplateAction transportPutIndexTemplateAction,
                              TransportDeleteIndexTemplateAction transportDeleteIndexTemplateAction,
                              HandlerSideDataCollectOperation handlerSideDataCollectOperation,
-<<<<<<< HEAD
                              StatsTables statsTables,
                              ClusterService clusterService) {
-=======
-                             StatsTables statsTables) {
-        this.clusterService = clusterService;
         this.settings = settings;
         this.transportShardBulkAction = transportShardBulkAction;
->>>>>>> c072ae3b
         this.transportGetAction = transportGetAction;
         this.transportMultiGetAction = transportMultiGetAction;
         this.transportCollectNodeAction = transportCollectNodeAction;
@@ -154,11 +143,6 @@
         this.transportClusterUpdateSettingsAction = transportClusterUpdateSettingsAction;
         this.transportPutIndexTemplateAction = transportPutIndexTemplateAction;
         this.transportDeleteIndexTemplateAction = transportDeleteIndexTemplateAction;
-<<<<<<< HEAD
-        this.clientProvider = clientProvider;
-=======
-        this.transportCreateAliasAction = transportCreateAliasAction;
->>>>>>> c072ae3b
 
         this.handlerSideDataCollectOperation = handlerSideDataCollectOperation;
         this.threadPool = threadPool;
